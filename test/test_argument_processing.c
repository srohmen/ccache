/*
 * Copyright (C) 2010 Joel Rosdahl
 *
 * This program is free software; you can redistribute it and/or modify it
 * under the terms of the GNU General Public License as published by the Free
 * Software Foundation; either version 3 of the License, or (at your option)
 * any later version.
 *
 * This program is distributed in the hope that it will be useful, but WITHOUT
 * ANY WARRANTY; without even the implied warranty of MERCHANTABILITY or
 * FITNESS FOR A PARTICULAR PURPOSE. See the GNU General Public License for
 * more details.
 *
 * You should have received a copy of the GNU General Public License along with
 * this program; if not, write to the Free Software Foundation, Inc., 51
 * Franklin Street, Fifth Floor, Boston, MA 02110-1301 USA
 */

/*
 * This file contains tests for the processing of compiler arguments.
 */

#include "ccache.h"
#include "test/framework.h"
#include "test/util.h"

TEST_SUITE(argument_processing)

TEST(dash_E_should_be_unsupported)
{
	struct args *orig = args_init_from_string("cc -c foo.c -E");
	struct args *preprocessed, *compiler;

	create_file("foo.c", "");
	CHECK(!cc_process_args(orig, &preprocessed, &compiler));
	CHECK_UNS_EQ(1, stats_get_pending(STATS_UNSUPPORTED));

	args_free(orig);
}

TEST(dependency_flags_should_only_be_sent_to_the_preprocessor)
{
#define CMD \
	"cc -c -MD -MMD -MP -MF foo.d -MT mt1 -MT mt2 -MQ mq1 -MQ mq2" \
	" -Wp,-MD,wpmd -Wp,-MMD,wpmmd"
	struct args *orig = args_init_from_string(CMD " foo.c -o foo.o");
	struct args *exp_cpp = args_init_from_string(CMD);
#undef CMD
	struct args *exp_cc = args_init_from_string("cc -c");
	struct args *act_cpp = NULL, *act_cc = NULL;
	create_file("foo.c", "");

	CHECK(cc_process_args(orig, &act_cpp, &act_cc));
	CHECK_ARGS_EQ_FREE12(exp_cpp, act_cpp);
	CHECK_ARGS_EQ_FREE12(exp_cc, act_cc);

	args_free(orig);
}

<<<<<<< HEAD
TEST(sysroot_should_be_rewritten_if_basedir_is_used)
{
	extern char *base_dir;
	extern char *current_working_dir;
	struct args *orig =
		args_init_from_string("cc --sysroot=/some/directory -c foo.c");
=======
TEST(dependency_flags_that_take_an_argument_should_not_require_space_delimiter)
{
	struct args *orig = args_init_from_string(
		"cc -c -MMD -MFfoo.d -MTmt -MQmq foo.c -o foo.o");
	struct args *exp_cpp = args_init_from_string(
		"cc -c -MMD -MFfoo.d -MTmt -MQmq");
	struct args *exp_cc = args_init_from_string("cc -c");
>>>>>>> d2b03fc9
	struct args *act_cpp = NULL, *act_cc = NULL;
	create_file("foo.c", "");

	CHECK(cc_process_args(orig, &act_cpp, &act_cc));
<<<<<<< HEAD
	CHECK_STR_EQ(act_cpp->argv[1], "--sysroot=/some/directory");

	cc_reset();
	base_dir = "/some";
	current_working_dir = get_cwd();

	CHECK(cc_process_args(orig, &act_cpp, &act_cc));
	CHECK(str_startswith(act_cpp->argv[1], "--sysroot=../"));

	args_free(orig);
	base_dir = NULL;
	current_working_dir = NULL;
=======
	CHECK_ARGS_EQ_FREE12(exp_cpp, act_cpp);
	CHECK_ARGS_EQ_FREE12(exp_cc, act_cc);

	args_free(orig);
>>>>>>> d2b03fc9
}

TEST_SUITE_END<|MERGE_RESOLUTION|>--- conflicted
+++ resolved
@@ -57,14 +57,6 @@
 	args_free(orig);
 }
 
-<<<<<<< HEAD
-TEST(sysroot_should_be_rewritten_if_basedir_is_used)
-{
-	extern char *base_dir;
-	extern char *current_working_dir;
-	struct args *orig =
-		args_init_from_string("cc --sysroot=/some/directory -c foo.c");
-=======
 TEST(dependency_flags_that_take_an_argument_should_not_require_space_delimiter)
 {
 	struct args *orig = args_init_from_string(
@@ -72,12 +64,26 @@
 	struct args *exp_cpp = args_init_from_string(
 		"cc -c -MMD -MFfoo.d -MTmt -MQmq");
 	struct args *exp_cc = args_init_from_string("cc -c");
->>>>>>> d2b03fc9
 	struct args *act_cpp = NULL, *act_cc = NULL;
 	create_file("foo.c", "");
 
 	CHECK(cc_process_args(orig, &act_cpp, &act_cc));
-<<<<<<< HEAD
+	CHECK_ARGS_EQ_FREE12(exp_cpp, act_cpp);
+	CHECK_ARGS_EQ_FREE12(exp_cc, act_cc);
+
+	args_free(orig);
+}
+
+TEST(sysroot_should_be_rewritten_if_basedir_is_used)
+{
+	extern char *base_dir;
+	extern char *current_working_dir;
+	struct args *orig =
+		args_init_from_string("cc --sysroot=/some/directory -c foo.c");
+	struct args *act_cpp = NULL, *act_cc = NULL;
+	create_file("foo.c", "");
+
+	CHECK(cc_process_args(orig, &act_cpp, &act_cc));
 	CHECK_STR_EQ(act_cpp->argv[1], "--sysroot=/some/directory");
 
 	cc_reset();
@@ -90,12 +96,6 @@
 	args_free(orig);
 	base_dir = NULL;
 	current_working_dir = NULL;
-=======
-	CHECK_ARGS_EQ_FREE12(exp_cpp, act_cpp);
-	CHECK_ARGS_EQ_FREE12(exp_cc, act_cc);
-
-	args_free(orig);
->>>>>>> d2b03fc9
 }
 
 TEST_SUITE_END