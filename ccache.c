/*
 * ccache -- a fast C/C++ compiler cache
 *
 * Copyright (C) 2002-2007 Andrew Tridgell
 * Copyright (C) 2009-2011 Joel Rosdahl
 *
 * This program is free software; you can redistribute it and/or modify it
 * under the terms of the GNU General Public License as published by the Free
 * Software Foundation; either version 3 of the License, or (at your option)
 * any later version.
 *
 * This program is distributed in the hope that it will be useful, but WITHOUT
 * ANY WARRANTY; without even the implied warranty of MERCHANTABILITY or
 * FITNESS FOR A PARTICULAR PURPOSE. See the GNU General Public License for
 * more details.
 *
 * You should have received a copy of the GNU General Public License along with
 * this program; if not, write to the Free Software Foundation, Inc., 51
 * Franklin Street, Fifth Floor, Boston, MA 02110-1301 USA
 */

#include "ccache.h"
#include "compopt.h"
#ifdef HAVE_GETOPT_LONG
#include <getopt.h>
#else
#include "getopt_long.h"
#endif
#include "hashtable.h"
#include "hashtable_itr.h"
#include "hashutil.h"
#include "language.h"
#include "manifest.h"

#define STRINGIFY(x) #x
#define TO_STRING(x) STRINGIFY(x)

static const char VERSION_TEXT[] =
MYNAME " version %s\n"
"\n"
"Copyright (C) 2002-2007 Andrew Tridgell\n"
"Copyright (C) 2009-2011 Joel Rosdahl\n"
"\n"
"This program is free software; you can redistribute it and/or modify it under\n"
"the terms of the GNU General Public License as published by the Free Software\n"
"Foundation; either version 3 of the License, or (at your option) any later\n"
"version.\n";

static const char USAGE_TEXT[] =
"Usage:\n"
"    " MYNAME " [options]\n"
"    " MYNAME " compiler [compiler options]\n"
"    compiler [compiler options]          (via symbolic link)\n"
"\n"
"Options:\n"
"    -c, --cleanup         delete old files and recalculate size counters\n"
"                          (normally not needed as this is done automatically)\n"
"    -C, --clear           clear the cache completely\n"
"    -F, --max-files=N     set maximum number of files in cache to N (use 0 for\n"
"                          no limit)\n"
"    -M, --max-size=SIZE   set maximum size of cache to SIZE (use 0 for no\n"
"                          limit; available suffixes: G, M and K; default\n"
"                          suffix: G)\n"
"    -o, --set-option=K=V  set configuration option K to V\n"
"    -p, --print-config    print current configuration options\n"
"    -s, --show-stats      show statistics summary\n"
"    -z, --zero-stats      zero statistics counters\n"
"\n"
"    -h, --help            print this help text\n"
"    -V, --version         print version and copyright information\n"
"\n"
"See also <http://ccache.samba.org>.\n";

/* Global configuration data. */
struct conf *conf = NULL;

/* Where to write configuration changes. */
char *primary_config_path = NULL;

/* Secondary, read-only configuration file (if any). */
char *secondary_config_path = NULL;

/* current working directory taken from $PWD, or getcwd() if $PWD is bad */
char *current_working_dir = NULL;

/* the original argument list */
static struct args *orig_args;

/* the source file */
static char *input_file;

/* The output file being compiled to. */
static char *output_obj;

/* The path to the dependency file (implicit or specified with -MF). */
static char *output_dep;

/*
 * Name (represented as a struct file_hash) of the file containing the cached
 * object code.
 */
static struct file_hash *cached_obj_hash;

/*
 * Full path to the file containing the cached object code
 * (cachedir/a/b/cdef[...]-size.o).
 */
static char *cached_obj;

/*
 * Full path to the file containing the standard error output
 * (cachedir/a/b/cdef[...]-size.stderr).
 */
static char *cached_stderr;

/*
 * Full path to the file containing the dependency information
 * (cachedir/a/b/cdef[...]-size.d).
 */
static char *cached_dep;

/*
 * Full path to the file containing the manifest
 * (cachedir/a/b/cdef[...]-size.manifest).
 */
static char *manifest_path;

/*
 * Time of compilation. Used to see if include files have changed after
 * compilation.
 */
static time_t time_of_compilation;

/*
 * Files included by the preprocessor and their hashes/sizes. Key: file path.
 * Value: struct file_hash.
 */
static struct hashtable *included_files;

/* is gcc being asked to output dependencies? */
static bool generating_dependencies;

/* the name of the temporary pre-processor file */
static char *i_tmpfile;

/* are we compiling a .i or .ii file directly? */
static bool direct_i_file;

/* the name of the cpp stderr file */
static char *cpp_stderr;

/*
 * Full path to the statistics file in the subdirectory where the cached result
 * belongs (<cache_dir>/<x>/stats).
 */
char *stats_file = NULL;

/* Whether the output is a precompiled header */
static bool output_is_precompiled_header = false;

/* Whether we should output to the real object first before saving into cache */
static bool output_to_real_object_first = false;

/* Profile generation / usage information */
static char* profile_dir = NULL;
static bool profile_use = false;
static bool profile_generate = false;

/*
 * Whether we are using a precompiled header (either via -include or #include).
 */
static bool using_precompiled_header = false;

/* How long (in microseconds) to wait before breaking a stale lock. */
unsigned lock_staleness_limit = 2000000;

enum fromcache_call_mode {
	FROMCACHE_DIRECT_MODE,
	FROMCACHE_CPP_MODE,
	FROMCACHE_COMPILED_MODE
};

/*
 * This is a string that identifies the current "version" of the hash sum
 * computed by ccache. If, for any reason, we want to force the hash sum to be
 * different for the same input in a new ccache version, we can just change
 * this string. A typical example would be if the format of one of the files
 * stored in the cache changes in a backwards-incompatible way.
 */
static const char HASH_PREFIX[] = "3";

static void
add_prefix(struct args *orig_args)
{
	if (!str_eq(conf->prefix_command, "")) {
		char *e;
		char *tok, *saveptr = NULL;
		struct args *prefix = args_init(0, NULL);
		int i;

		e = x_strdup(conf->prefix_command);
		for (tok = strtok_r(e, " ", &saveptr);
		     tok;
		     tok = strtok_r(NULL, " ", &saveptr)) {
			char *p;

			p = find_executable(tok, MYNAME);
			if (!p) {
				fatal("%s: %s", tok, strerror(errno));
			}

			args_add(prefix, p);
			free(p);
		}
		free(e);

		cc_log("Using command-line prefix %s", conf->prefix_command);
		for (i = prefix->argc; i != 0; i--) {
			args_add_prefix(orig_args, prefix->argv[i-1]);
		}
		args_free(prefix);
	}
}

/* Something went badly wrong - just execute the real compiler. */
static void
failed(void)
{
	assert(orig_args);

	/* strip any local args */
	args_strip(orig_args, "--ccache-");

	/* add prefix from CCACHE_PREFIX */
	add_prefix(orig_args);

	cc_log("Failed; falling back to running the real compiler");
	cc_log_argv("Executing ", orig_args->argv);
	exitfn_call();
	execv(orig_args->argv[0], orig_args->argv);
	fatal("execv of %s failed: %s", orig_args->argv[0], strerror(errno));
}

static void
clean_up_tmp_files()
{
	/* delete intermediate pre-processor file if needed */
	if (i_tmpfile) {
		if (!direct_i_file) {
			tmp_unlink(i_tmpfile);
		}
		free(i_tmpfile);
		i_tmpfile = NULL;
	}

	/* delete the cpp stderr file if necessary */
	if (cpp_stderr) {
		tmp_unlink(cpp_stderr);
		free(cpp_stderr);
		cpp_stderr = NULL;
	}
}

static const char *
temp_dir()
{
	static char* path = NULL;
	if (path) return path;  /* Memoize */
	path = conf->temporary_dir;
	if (str_eq(path, "")) {
		path = format("%s/tmp", conf->cache_dir);
	}
	return path;
}

/*
 * Transform a name to a full path into the cache directory, creating needed
 * sublevels if needed. Caller frees.
 */
static char *
get_path_in_cache(const char *name, const char *suffix)
{
	unsigned i;
	char *path;
	char *result;

	path = x_strdup(conf->cache_dir);
	for (i = 0; i < conf->cache_dir_levels; ++i) {
		char *p = format("%s/%c", path, name[i]);
		free(path);
		path = p;
	}

	result = format("%s/%s%s", path, name + conf->cache_dir_levels, suffix);
	free(path);
	return result;
}

/*
 * This function hashes an include file and stores the path and hash in the
 * global included_files variable. If the include file is a PCH, cpp_hash is
 * also updated. Takes over ownership of path.
 */
static void
remember_include_file(char *path, size_t path_len, struct mdfour *cpp_hash)
{
#ifdef _WIN32
	DWORD attributes;
#endif
	struct mdfour fhash;
	struct stat st;
	char *source = NULL;
	size_t size;
	int result;
	bool is_pch;

	if (path_len >= 2 && (path[0] == '<' && path[path_len - 1] == '>')) {
		/* Typically <built-in> or <command-line>. */
		goto ignore;
	}

	if (str_eq(path, input_file)) {
		/* Don't remember the input file. */
		goto ignore;
	}

	if (hashtable_search(included_files, path)) {
		/* Already known include file. */
		goto ignore;
	}

#ifdef _WIN32
	/* stat fails on directories on win32 */
	attributes = GetFileAttributes(path);
	if (attributes != INVALID_FILE_ATTRIBUTES &&
	    attributes & FILE_ATTRIBUTE_DIRECTORY)
		goto ignore;
#endif

	if (stat(path, &st) != 0) {
		cc_log("Failed to stat include file %s: %s", path, strerror(errno));
		goto failure;
	}
	if (S_ISDIR(st.st_mode)) {
		/* Ignore directory, typically $PWD. */
		goto ignore;
	}
	if (!S_ISREG(st.st_mode)) {
		/* Device, pipe, socket or other strange creature. */
		cc_log("Non-regular include file %s", path);
		goto failure;
	}

	/* Let's hash the include file. */
	if (!(conf->sloppiness & SLOPPY_INCLUDE_FILE_MTIME)
	    && st.st_mtime >= time_of_compilation) {
		cc_log("Include file %s too new", path);
		goto failure;
	}

	hash_start(&fhash);

	is_pch = is_precompiled_header(path);
	if (is_pch) {
		struct file_hash pch_hash;
		if (!hash_file(&fhash, path)) {
			goto failure;
		}
		hash_result_as_bytes(&fhash, pch_hash.hash);
		pch_hash.size = fhash.totalN;
		hash_delimiter(cpp_hash, "pch_hash");
		hash_buffer(cpp_hash, pch_hash.hash, sizeof(pch_hash.hash));
	}
	if (conf->direct_mode) {
		struct file_hash *h;

		if (!is_pch) { /* else: the file has already been hashed. */
			if (st.st_size > 0) {
				if (!read_file(path, st.st_size, &source, &size)) {
					goto failure;
				}
			} else {
				source = x_strdup("");
				size = 0;
			}

			result = hash_source_code_string(conf, &fhash, source, size, path);
			if (result & HASH_SOURCE_CODE_ERROR
			    || result & HASH_SOURCE_CODE_FOUND_TIME) {
				goto failure;
			}
		}

		h = x_malloc(sizeof(*h));
		hash_result_as_bytes(&fhash, h->hash);
		h->size = fhash.totalN;
		hashtable_insert(included_files, path, h);
	} else {
		free(path);
	}

	free(source);
	return;

failure:
	cc_log("Disabling direct mode");
	conf->direct_mode = false;
	/* Fall through. */
ignore:
	free(path);
	free(source);
}

/*
 * Make a relative path from current working directory to path if path is under
 * CCACHE_BASEDIR. Takes over ownership of path. Caller frees.
 */
static char *
make_relative_path(char *path)
{
	char *relpath;

	if (str_eq(conf->base_dir, "") || !str_startswith(path, conf->base_dir)) {
		return path;
	}

	relpath = get_relative_path(current_working_dir, path);
	free(path);
	return relpath;
}

/*
 * This function reads and hashes a file. While doing this, it also does these
 * things:
 *
 * - Makes include file paths whose prefix is CCACHE_BASEDIR relative when
 *   computing the hash sum.
 * - Stores the paths and hashes of included files in the global variable
 *   included_files.
 */
static bool
process_preprocessed_file(struct mdfour *hash, const char *path)
{
	char *data;
	char *p, *q, *end;
	size_t size;

	if (!read_file(path, 0, &data, &size)) {
		return false;
	}

	included_files = create_hashtable(1000, hash_from_string, strings_equal);

	/* Bytes between p and q are pending to be hashed. */
	end = data + size;
	p = data;
	q = data;
	while (q < end - 7) { /* There must be at least 7 characters (# 1 "x") left
	                         to potentially find an include file path. */
		/*
		 * Check if we look at a line containing the file name of an included file.
		 * At least the following formats exist (where N is a positive integer):
		 *
		 * GCC:
		 *
		 *   # N "file"
		 *   # N "file" N
		 *   #pragma GCC pch_preprocess "file"
		 *
		 * HP's compiler:
		 *
		 *   #line N "file"
		 *
		 * AIX's compiler:
		 *
		 *   #line N "file"
		 *   #line N
		 *
		 * Note that there may be other lines starting with '#' left after
		 * preprocessing as well, for instance "#    pragma".
		 */
		if (q[0] == '#'
		        /* GCC: */
		    && ((q[1] == ' ' && q[2] >= '0' && q[2] <= '9')
		        /* GCC precompiled header: */
		        || (q[1] == 'p'
		            && str_startswith(&q[2], "ragma GCC pch_preprocess "))
		        /* HP/AIX: */
		        || (q[1] == 'l' && q[2] == 'i' && q[3] == 'n' && q[4] == 'e'
		            && q[5] == ' '))
		    && (q == data || q[-1] == '\n')) {
			char *path;

			while (q < end && *q != '"' && *q != '\n') {
				q++;
			}
			if (q < end && *q == '\n') {
				/* A newline before the quotation mark -> no match. */
				continue;
			}
			q++;
			if (q >= end) {
				cc_log("Failed to parse included file path");
				free(data);
				return false;
			}
			/* q points to the beginning of an include file path */
			hash_buffer(hash, p, q - p);
			p = q;
			while (q < end && *q != '"') {
				q++;
			}
			/* p and q span the include file path */
			path = x_strndup(p, q - p);
			path = make_relative_path(path);
			hash_string(hash, path);
			remember_include_file(path, q - p, hash);
			p = q;
		} else {
			q++;
		}
	}

	hash_buffer(hash, p, (end - p));
	free(data);
	return true;
}

/* run the real compiler and put the result in cache */
static void
to_cache(struct args *args)
{
	char *tmp_stdout, *tmp_stderr, *tmp_obj;
	struct stat st;
	int status;
	size_t added_bytes = 0;
	unsigned added_files = 0;

	if (create_parent_dirs(cached_obj) != 0) {
		cc_log("Failed to create parent directories for %s: %s",
		       cached_obj, strerror(errno));
		failed();
	}
	tmp_stdout = format("%s.tmp.stdout.%s", cached_obj, tmp_string());
	tmp_stderr = format("%s.tmp.stderr.%s", cached_obj, tmp_string());

	if (output_to_real_object_first) {
		tmp_obj = x_strdup(output_obj);
		cc_log("Outputting to final destination: %s", tmp_obj);
	} else {
		tmp_obj = format("%s.tmp.%s", cached_obj, tmp_string());
	}

	args_add(args, "-o");
	args_add(args, tmp_obj);

	/* Turn off DEPENDENCIES_OUTPUT when running cc1, because
	 * otherwise it will emit a line like
	 *
	 *  tmp.stdout.vexed.732.o: /home/mbp/.ccache/tmp.stdout.vexed.732.i
	 *
	 * unsetenv() is on BSD and Linux but not portable. */
	putenv("DEPENDENCIES_OUTPUT");

	if (conf->run_second_cpp) {
		args_add(args, input_file);
	} else {
		args_add(args, i_tmpfile);
	}

	cc_log("Running real compiler");
	status = execute(args->argv, tmp_stdout, tmp_stderr);
	args_pop(args, 3);

	if (stat(tmp_stdout, &st) != 0 || st.st_size != 0) {
		cc_log("Compiler produced stdout");
		stats_update(STATS_STDOUT);
		tmp_unlink(tmp_stdout);
		tmp_unlink(tmp_stderr);
		tmp_unlink(tmp_obj);
		failed();
	}
	tmp_unlink(tmp_stdout);

	/*
	 * Merge stderr from the preprocessor (if any) and stderr from the real
	 * compiler into tmp_stderr.
	 */
	if (cpp_stderr) {
		int fd_cpp_stderr;
		int fd_real_stderr;
		int fd_result;
		char *tmp_stderr2;

		tmp_stderr2 = format("%s.tmp.stderr2.%s", cached_obj, tmp_string());
		if (x_rename(tmp_stderr, tmp_stderr2)) {
			cc_log("Failed to rename %s to %s: %s", tmp_stderr, tmp_stderr2,
			       strerror(errno));
			failed();
		}
		fd_cpp_stderr = open(cpp_stderr, O_RDONLY | O_BINARY);
		if (fd_cpp_stderr == -1) {
			cc_log("Failed opening %s: %s", cpp_stderr, strerror(errno));
			failed();
		}
		fd_real_stderr = open(tmp_stderr2, O_RDONLY | O_BINARY);
		if (fd_real_stderr == -1) {
			cc_log("Failed opening %s: %s", tmp_stderr2, strerror(errno));
			failed();
		}
		fd_result = open(tmp_stderr, O_WRONLY | O_CREAT | O_TRUNC | O_BINARY, 0666);
		if (fd_result == -1) {
			cc_log("Failed opening %s: %s", tmp_stderr, strerror(errno));
			failed();
		}
		copy_fd(fd_cpp_stderr, fd_result);
		copy_fd(fd_real_stderr, fd_result);
		close(fd_cpp_stderr);
		close(fd_real_stderr);
		close(fd_result);
		tmp_unlink(tmp_stderr2);
		free(tmp_stderr2);
	}

	if (status != 0) {
		int fd;
		cc_log("Compiler gave exit status %d", status);
		stats_update(STATS_STATUS);

		fd = open(tmp_stderr, O_RDONLY | O_BINARY);
		if (fd != -1) {
			if (str_eq(output_obj, "/dev/null")
			    || (!output_to_real_object_first
			        && access(tmp_obj, R_OK) == 0
			        && move_file(tmp_obj, output_obj, 0) == 0)
			    || errno == ENOENT) {
				/* we can use a quick method of getting the failed output */
				copy_fd(fd, 2);
				close(fd);
				tmp_unlink(tmp_stderr);
				exit(status);
			}
		}

		tmp_unlink(tmp_stderr);
		tmp_unlink(tmp_obj);
		failed();
	}

	if (stat(tmp_obj, &st) != 0) {
		cc_log("Compiler didn't produce an object file");
		stats_update(STATS_NOOUTPUT);
		failed();
	}
	if (st.st_size == 0) {
		cc_log("Compiler produced an empty object file");
		stats_update(STATS_EMPTYOUTPUT);
		failed();
	}

	if (stat(tmp_stderr, &st) != 0) {
		cc_log("Failed to stat %s: %s", tmp_stderr, strerror(errno));
		stats_update(STATS_ERROR);
		failed();
	}
	if (st.st_size > 0) {
		if (move_uncompressed_file(tmp_stderr, cached_stderr,
		                           conf->compression) != 0) {
			cc_log("Failed to move %s to %s: %s", tmp_stderr, cached_stderr,
			       strerror(errno));
			stats_update(STATS_ERROR);
			failed();
		}
		cc_log("Stored in cache: %s", cached_stderr);
		if (conf->compression) {
			stat(cached_stderr, &st);
		}
		added_bytes += file_size(&st);
		added_files += 1;
	} else {
		tmp_unlink(tmp_stderr);
	}
<<<<<<< HEAD
	if (move_uncompressed_file(tmp_obj, cached_obj, conf->compression) != 0) {
=======

	if (output_to_real_object_first) {
		int ret;
		if (getenv("CCACHE_HARDLINK") && !enable_compression) {
			ret = link(tmp_obj, cached_obj);
		} else {
			ret = copy_file(tmp_obj, cached_obj, enable_compression);
		}
		if (ret != 0) {
			cc_log("Failed to copy/link %s to %s: %s", tmp_obj, cached_obj, strerror(errno));
			stats_update(STATS_ERROR);
			failed();
		}
	} else if (move_uncompressed_file(tmp_obj, cached_obj, enable_compression) != 0) {
>>>>>>> 25ae8143
		cc_log("Failed to move %s to %s: %s", tmp_obj, cached_obj, strerror(errno));
		stats_update(STATS_ERROR);
		failed();
	}
	cc_log("Stored in cache: %s", cached_obj);
	stat(cached_obj, &st);
	added_bytes += file_size(&st);
	added_files += 1;

	/*
	 * Do an extra stat on the potentially compressed object file for the
	 * size statistics.
	 */
	if (stat(cached_obj, &st) != 0) {
		cc_log("Failed to stat %s: %s", cached_obj, strerror(errno));
		stats_update(STATS_ERROR);
		failed();
	}

	stats_update_size(STATS_TOCACHE, added_bytes, added_files);

	/* Make sure we have a CACHEDIR.TAG
	 * This can be almost anywhere, but might as well do it near the end
	 * as if we exit early we save the stat call
	 */
	if (create_cachedirtag(conf->cache_dir) != 0) {
		cc_log("Failed to create %s/CACHEDIR.TAG (%s)\n",
		        conf->cache_dir, strerror(errno));
		stats_update(STATS_ERROR);
		failed();
	}

	free(tmp_obj);
	free(tmp_stderr);
	free(tmp_stdout);
}

/*
 * Find the object file name by running the compiler in preprocessor mode.
 * Returns the hash as a heap-allocated hex string.
 */
static struct file_hash *
get_object_name_from_cpp(struct args *args, struct mdfour *hash)
{
	char *input_base;
	char *tmp;
	char *path_stdout, *path_stderr;
	int status;
	struct file_hash *result;

	/* ~/hello.c -> tmp.hello.123.i
	   limit the basename to 10
	   characters in order to cope with filesystem with small
	   maximum filename length limits */
	input_base = basename(input_file);
	tmp = strchr(input_base, '.');
	if (tmp != NULL) {
		*tmp = 0;
	}
	if (strlen(input_base) > 10) {
		input_base[10] = 0;
	}

	/* now the run */
	path_stdout = format(
		"%s/%s.tmp.%s.%s",
		temp_dir(), input_base, tmp_string(), conf->cpp_extension);
	path_stderr = format("%s/tmp.cpp_stderr.%s", temp_dir(), tmp_string());

	if (create_parent_dirs(path_stdout) != 0) {
		char *parent = dirname(path_stdout);
		fprintf(stderr,
		        "ccache: failed to create %s (%s)\n",
		        parent, strerror(errno));
		free(parent);
		exit(1);
	}

	time_of_compilation = time(NULL);

	if (!direct_i_file) {
		/* run cpp on the input file to obtain the .i */
		args_add(args, "-E");
		args_add(args, input_file);
		status = execute(args->argv, path_stdout, path_stderr);
		args_pop(args, 2);
	} else {
		/* we are compiling a .i or .ii file - that means we
		   can skip the cpp stage and directly form the
		   correct i_tmpfile */
		path_stdout = input_file;
		if (create_empty_file(path_stderr) != 0) {
			cc_log("Failed to create %s: %s", path_stderr, strerror(errno));
			stats_update(STATS_ERROR);
			failed();
		}
		status = 0;
	}

	if (status != 0) {
		if (!direct_i_file) {
			tmp_unlink(path_stdout);
		}
		tmp_unlink(path_stderr);
		cc_log("Preprocessor gave exit status %d", status);
		stats_update(STATS_PREPROCESSOR);
		failed();
	}

	if (conf->unify) {
		/*
		 * When we are doing the unifying tricks we need to include the
		 * input file name in the hash to get the warnings right.
		 */
		hash_delimiter(hash, "unifyfilename");
		hash_string(hash, input_file);

		hash_delimiter(hash, "unifycpp");
		if (unify_hash(hash, path_stdout) != 0) {
			stats_update(STATS_ERROR);
			tmp_unlink(path_stderr);
			cc_log("Failed to unify %s", path_stdout);
			failed();
		}
	} else {
		hash_delimiter(hash, "cpp");
		if (!process_preprocessed_file(hash, path_stdout)) {
			stats_update(STATS_ERROR);
			tmp_unlink(path_stderr);
			failed();
		}
	}

	hash_delimiter(hash, "cppstderr");
	if (!hash_file(hash, path_stderr)) {
		fatal("Failed to open %s: %s", path_stderr, strerror(errno));
	}

	i_tmpfile = path_stdout;

	if (conf->run_second_cpp) {
		tmp_unlink(path_stderr);
		free(path_stderr);
	} else {
		/*
		 * If we are using the CPP trick, we need to remember this
		 * stderr data and output it just before the main stderr from
		 * the compiler pass.
		 */
		cpp_stderr = path_stderr;
	}

	result = x_malloc(sizeof(*result));
	hash_result_as_bytes(hash, result->hash);
	result->size = hash->totalN;
	return result;
}

static void
update_cached_result_globals(struct file_hash *hash)
{
	char *object_name;

	object_name = format_hash_as_string(hash->hash, hash->size);
	cached_obj_hash = hash;
	cached_obj = get_path_in_cache(object_name, ".o");
	cached_stderr = get_path_in_cache(object_name, ".stderr");
	cached_dep = get_path_in_cache(object_name, ".d");
	stats_file = format("%s/%c/stats", conf->cache_dir, object_name[0]);
	free(object_name);
}

/*
 * Update a hash sum with information common for the direct and preprocessor
 * modes.
 */
static void
calculate_common_hash(struct args *args, struct mdfour *hash)
{
	struct stat st;

	hash_string(hash, HASH_PREFIX);

	/*
	 * We have to hash the extension, as a .i file isn't treated the same
	 * by the compiler as a .ii file.
	 */
	hash_delimiter(hash, "ext");
	hash_string(hash, conf->cpp_extension);

	if (stat(args->argv[0], &st) != 0) {
		cc_log("Couldn't stat compiler %s: %s", args->argv[0], strerror(errno));
		stats_update(STATS_COMPILER);
		failed();
	}

	/*
	 * Hash information about the compiler.
	 */
	if (str_eq(conf->compiler_check, "none")) {
		/* Do nothing. */
	} else if (str_eq(conf->compiler_check, "content")) {
		hash_delimiter(hash, "cc_content");
		hash_file(hash, args->argv[0]);
	} else if (str_eq(conf->compiler_check, "mtime")) {
		hash_delimiter(hash, "cc_mtime");
		hash_int(hash, st.st_size);
		hash_int(hash, st.st_mtime);
	} else { /* command string */
		if (!hash_multicommand_output(
			    hash, conf->compiler_check, orig_args->argv[0])) {
			fatal("Failure running compiler check command: %s", conf->compiler_check);
		}
	}

	/*
	 * Also hash the compiler name as some compilers use hard links and
	 * behave differently depending on the real name.
	 */
	hash_delimiter(hash, "cc_name");
	hash_string(hash, basename(args->argv[0]));

	/* Possibly hash the current working directory. */
	if (conf->hash_dir) {
		char *cwd = gnu_getcwd();
		if (cwd) {
			hash_delimiter(hash, "cwd");
			hash_string(hash, cwd);
			free(cwd);
		}
	}

	if (!str_eq(conf->extra_files_to_hash, "")) {
		char *path, *p, *q, *saveptr = NULL;
		p = x_strdup(conf->extra_files_to_hash);
		q = p;
		while ((path = strtok_r(q, PATH_DELIM, &saveptr))) {
			cc_log("Hashing extra file %s", path);
			hash_delimiter(hash, "extrafile");
			if (!hash_file(hash, path)) {
				stats_update(STATS_BADEXTRAFILE);
				failed();
			}
			q = NULL;
		}
		free(p);
	}
}

/*
 * Update a hash sum with information specific to the direct and preprocessor
 * modes and calculate the object hash. Returns the object hash on success,
 * otherwise NULL. Caller frees.
 */
static struct file_hash *
calculate_object_hash(struct args *args, struct mdfour *hash, int direct_mode)
{
	int i;
	char *manifest_name;
	struct stat st;
	int result;
	struct file_hash *object_hash = NULL;

	/* first the arguments */
	for (i = 1; i < args->argc; i++) {
		/* -L doesn't affect compilation. */
		if (i < args->argc-1 && str_eq(args->argv[i], "-L")) {
			i++;
			continue;
		}
		if (str_startswith(args->argv[i], "-L")) {
			continue;
		}

		/* When using the preprocessor, some arguments don't contribute
		   to the hash. The theory is that these arguments will change
		   the output of -E if they are going to have any effect at
		   all. For precompiled headers this might not be the case. */
		if (!direct_mode && !output_is_precompiled_header
		    && !using_precompiled_header) {
			if (compopt_affects_cpp(args->argv[i])) {
				i++;
				continue;
			}
			if (compopt_short(compopt_affects_cpp, args->argv[i])) {
				continue;
			}
		}

		if (str_startswith(args->argv[i], "--specs=") &&
		    stat(args->argv[i] + 8, &st) == 0) {
			/* If given a explicit specs file, then hash that file,
			   but don't include the path to it in the hash. */
			hash_delimiter(hash, "specs");
			if (!hash_file(hash, args->argv[i] + 8)) {
				failed();
			}
			continue;
		}

		/* All other arguments are included in the hash. */
		hash_delimiter(hash, "arg");
		hash_string(hash, args->argv[i]);
	}

	/*
	 * For profile generation (-fprofile-arcs, -fprofile-generate):
	 * - hash profile directory
	 * - output to the real file first
	 *
	 * For profile usage (-fprofile-use):
	 * - hash profile data
	 *
	 * -fbranch-probabilities and -fvpt usage is covered by
	 * -fprofile-generate/-fprofile-use.
	 *
	 * The profile directory can be specified as an argument to
	 * -fprofile-generate=, -fprofile-use=, or -fprofile-dir=.
	 */

	/*
	 * We need to output to the real object first here, otherwise runtime
	 * artifacts will be produced in the wrong place.
	 */
	if (profile_generate) {
		output_to_real_object_first = true;
		if (!profile_dir) {
			profile_dir = get_cwd();
		}
		cc_log("Adding profile directory %s to our hash", profile_dir);
		hash_delimiter(hash, "-fprofile-dir");
		hash_string(hash, profile_dir);
	}
	if (profile_use) {
		/* Calculate gcda name */
		char *gcda_name;
		char *base_name;
		output_to_real_object_first = true;
		base_name = remove_extension(output_obj);
		if (!profile_dir) {
			profile_dir = get_cwd();
		}
		gcda_name = format("%s/%s.gcda", profile_dir, base_name);
		cc_log("Adding profile data %s to our hash", gcda_name);
		/* Add the gcda to our hash */
		hash_delimiter(hash, "-fprofile-use");
		hash_file(hash, gcda_name);
		free(base_name);
		free(gcda_name);
	}

	if (direct_mode) {
		if (!(conf->sloppiness & SLOPPY_FILE_MACRO)) {
			/*
			 * The source code file or an include file may contain
			 * __FILE__, so make sure that the hash is unique for
			 * the file name.
			 */
			hash_delimiter(hash, "inputfile");
			hash_string(hash, input_file);
		}

		hash_delimiter(hash, "sourcecode");
		result = hash_source_code_file(conf, hash, input_file);
		if (result & HASH_SOURCE_CODE_ERROR) {
			failed();
		}
		if (result & HASH_SOURCE_CODE_FOUND_TIME) {
			cc_log("Disabling direct mode");
			conf->direct_mode = false;
			return NULL;
		}
		manifest_name = hash_result(hash);
		manifest_path = get_path_in_cache(manifest_name, ".manifest");
		free(manifest_name);
		cc_log("Looking for object file hash in %s", manifest_path);
		object_hash = manifest_get(conf, manifest_path);
		if (object_hash) {
			cc_log("Got object file hash from manifest");
		} else {
			cc_log("Did not find object file hash in manifest");
		}
	} else {
		object_hash = get_object_name_from_cpp(args, hash);
		cc_log("Got object file hash from preprocessor");
		if (generating_dependencies) {
			cc_log("Preprocessor created %s", output_dep);
		}
	}

	return object_hash;
}

/*
 * Try to return the compile result from cache. If we can return from cache
 * then this function exits with the correct status code, otherwise it returns.
 */
static void
from_cache(enum fromcache_call_mode mode, bool put_object_in_manifest)
{
	int fd_stderr;
	int ret;
	struct stat st;
	bool produce_dep_file;

	/* the user might be disabling cache hits */
	if (mode != FROMCACHE_COMPILED_MODE && conf->recache) {
		return;
	}

	/* Check if the object file is there. */
	if (stat(cached_obj, &st) != 0) {
		cc_log("Object file %s not in cache", cached_obj);
		return;
	}

	/*
	 * (If mode != FROMCACHE_DIRECT_MODE, the dependency file is created by
	 * gcc.)
	 */
	produce_dep_file = generating_dependencies && mode == FROMCACHE_DIRECT_MODE;

	/* If the dependency file should be in the cache, check that it is. */
	if (produce_dep_file && stat(cached_dep, &st) != 0) {
		cc_log("Dependency file %s missing in cache", cached_dep);
		return;
	}

	if (str_eq(output_obj, "/dev/null")) {
		ret = 0;
	} else {
		x_unlink(output_obj);
		/* only make a hardlink if the cache file is uncompressed */
		if (conf->hard_link && !file_is_compressed(cached_obj)) {
			ret = link(cached_obj, output_obj);
		} else {
			ret = copy_file(cached_obj, output_obj, 0);
		}
	}

	if (ret == -1) {
		if (errno == ENOENT) {
			/* Someone removed the file just before we began copying? */
			cc_log("Object file %s just disappeared from cache", cached_obj);
			stats_update(STATS_MISSING);
		} else {
			cc_log("Failed to copy/link %s to %s: %s",
			       cached_obj, output_obj, strerror(errno));
			stats_update(STATS_ERROR);
			failed();
		}
		x_unlink(output_obj);
		x_unlink(cached_stderr);
		x_unlink(cached_obj);
		x_unlink(cached_dep);
		return;
	} else {
		cc_log("Created %s from %s", output_obj, cached_obj);
	}

	if (produce_dep_file) {
		x_unlink(output_dep);
		/* only make a hardlink if the cache file is uncompressed */
		if (conf->hard_link && !file_is_compressed(cached_dep)) {
			ret = link(cached_dep, output_dep);
		} else {
			ret = copy_file(cached_dep, output_dep, 0);
		}
		if (ret == -1) {
			if (errno == ENOENT) {
				/*
				 * Someone removed the file just before we
				 * began copying?
				 */
				cc_log("Dependency file %s just disappeared from cache", output_obj);
				stats_update(STATS_MISSING);
			} else {
				cc_log("Failed to copy/link %s to %s: %s",
				       cached_dep, output_dep, strerror(errno));
				stats_update(STATS_ERROR);
				failed();
			}
			x_unlink(output_obj);
			x_unlink(output_dep);
			x_unlink(cached_stderr);
			x_unlink(cached_obj);
			x_unlink(cached_dep);
			return;
		} else {
			cc_log("Created %s from %s", output_dep, cached_dep);
		}
	}

	/* Update modification timestamps to save files from LRU cleanup.
	   Also gives files a sensible mtime when hard-linking. */
	update_mtime(cached_obj);
	update_mtime(cached_stderr);
	if (produce_dep_file) {
		update_mtime(cached_dep);
	}

	if (generating_dependencies && mode != FROMCACHE_DIRECT_MODE) {
		/* Store the dependency file in the cache. */
		ret = copy_file(output_dep, cached_dep, conf->compression);
		if (ret == -1) {
			cc_log("Failed to copy %s to %s: %s", output_dep, cached_dep,
			       strerror(errno));
			/* Continue despite the error. */
		} else {
			cc_log("Stored in cache: %s", cached_dep);
			stat(cached_dep, &st);
			stats_update_size(STATS_NONE, file_size(&st), 1);
		}
	}

	/* Send the stderr, if any. */
	fd_stderr = open(cached_stderr, O_RDONLY | O_BINARY);
	if (fd_stderr != -1) {
		copy_fd(fd_stderr, 2);
		close(fd_stderr);
	}

	/* Create or update the manifest file. */
	if (conf->direct_mode
	    && put_object_in_manifest
	    && included_files
	    && !conf->read_only) {
		struct stat st;
		size_t old_size = 0; /* in bytes */
		if (stat(manifest_path, &st) == 0) {
			old_size = file_size(&st);
		}
		if (manifest_put(manifest_path, cached_obj_hash, included_files)) {
			cc_log("Added object file hash to %s", manifest_path);
			update_mtime(manifest_path);
			stat(manifest_path, &st);
			stats_update_size(STATS_NONE,
			                  (file_size(&st) - old_size),
			                  old_size == 0 ? 1 : 0);
		} else {
			cc_log("Failed to add object file hash to %s", manifest_path);
		}
	}

	/* log the cache hit */
	switch (mode) {
	case FROMCACHE_DIRECT_MODE:
		cc_log("Succeded getting cached result");
		stats_update(STATS_CACHEHIT_DIR);
		break;

	case FROMCACHE_CPP_MODE:
		cc_log("Succeded getting cached result");
		stats_update(STATS_CACHEHIT_CPP);
		break;

	case FROMCACHE_COMPILED_MODE:
		/* Stats already updated in to_cache(). */
		break;
	}

	/* and exit with the right status code */
	exit(0);
}

/* find the real compiler. We just search the PATH to find a executable of the
   same name that isn't a link to ourselves */
static void
find_compiler(void)
{
	char *base;
	char *compiler;
	const char *orig_first_argument = orig_args->argv[0];

	base = basename(orig_args->argv[0]);

	/* we might be being invoked like "ccache gcc -c foo.c" */
	if (same_executable_name(base, MYNAME)) {
		args_remove_first(orig_args);
		free(base);
		if (is_full_path(orig_args->argv[0])) {
			/* a full path was given */
			return;
		}
		base = basename(orig_args->argv[0]);
	}

	/* support user override of the compiler */
	if (!str_eq(conf->compiler, "")) {
		base = conf->compiler;
	}

	compiler = find_executable(base, MYNAME);

	/* can't find the compiler! */
	if (!compiler) {
		stats_update(STATS_COMPILER);
		fatal("Could not find compiler \"%s\" in PATH", base);
	}
	if (str_eq(compiler, orig_first_argument)) {
		fatal("Recursive invocation (the name of the ccache binary must be \"%s\")",
		      MYNAME);
	}
	orig_args->argv[0] = compiler;
}

bool
is_precompiled_header(const char *path)
{
	return str_eq(get_extension(path), ".gch");
}

/*
 * Process the compiler options into options suitable for passing to the
 * preprocessor and the real compiler. The preprocessor options don't include
 * -E; this is added later. Returns true on success, otherwise false.
 */
bool
cc_process_args(struct args *orig_args, struct args **preprocessor_args,
                struct args **compiler_args)
{
	int i;
	bool found_c_opt = false;
	bool found_S_opt = false;
	bool found_arch_opt = false;
	bool found_pch = false;
	bool found_fpch_preprocess = false;
	const char *explicit_language = NULL; /* As specified with -x. */
	const char *file_language;            /* As deduced from file extension. */
	const char *actual_language;          /* Language to actually use. */
	const char *input_charset = NULL;
	struct stat st;
	/* is the dependency makefile name overridden with -MF? */
	bool dependency_filename_specified = false;
	/* is the dependency makefile target name specified with -MT or -MQ? */
	bool dependency_target_specified = false;
	struct args *stripped_args = NULL, *dep_args = NULL;
	int argc = orig_args->argc;
	char **argv = orig_args->argv;
	bool result = true;

	stripped_args = args_init(0, NULL);
	dep_args = args_init(0, NULL);

	args_add(stripped_args, argv[0]);

	for (i = 1; i < argc; i++) {
		/* The user knows best: just swallow the next arg */
		if (str_eq(argv[i], "--ccache-skip")) {
			i++;
			if (i == argc) {
				cc_log("--ccache-skip lacks an argument");
				result = false;
				goto out;
			}
			args_add(stripped_args, argv[i]);
			continue;
		}

		/* Special case for -E. */
		if (str_eq(argv[i], "-E")) {
			stats_update(STATS_PREPROCESSING);
			result = false;
			goto out;
		}

		/* These are always too hard. */
		if (compopt_too_hard(argv[i])
		    || str_startswith(argv[i], "@")
		    || str_startswith(argv[i], "-fdump-")) {
			cc_log("Compiler option %s is unsupported", argv[i]);
			stats_update(STATS_UNSUPPORTED);
			result = false;
			goto out;
		}

		/* These are too hard in direct mode. */
		if (conf->direct_mode) {
			if (compopt_too_hard_for_direct_mode(argv[i])) {
				cc_log("Unsupported compiler option for direct mode: %s", argv[i]);
				conf->direct_mode = false;
			}
		}

		/* Multiple -arch options are too hard. */
		if (str_eq(argv[i], "-arch")) {
			if (found_arch_opt) {
				cc_log("More than one -arch compiler option is unsupported");
				stats_update(STATS_UNSUPPORTED);
				result = false;
				goto out;
			} else {
				found_arch_opt = true;
			}
		}

		if (str_eq(argv[i], "-fpch-preprocess")) {
			found_fpch_preprocess = true;
		}

		/* we must have -c */
		if (str_eq(argv[i], "-c")) {
			found_c_opt = true;
			continue;
		}

		/* -S changes the default extension */
		if (str_eq(argv[i], "-S")) {
			args_add(stripped_args, argv[i]);
			found_S_opt = true;
			continue;
		}

		/*
		 * Special handling for -x: remember the last specified language before the
		 * input file and strip all -x options from the arguments.
		 */
		if (str_eq(argv[i], "-x")) {
			if (i == argc-1) {
				cc_log("Missing argument to %s", argv[i]);
				stats_update(STATS_ARGS);
				result = false;
				goto out;
			}
			if (!input_file) {
				explicit_language = argv[i+1];
			}
			i++;
			continue;
		}
		if (str_startswith(argv[i], "-x")) {
			if (!input_file) {
				explicit_language = &argv[i][2];
			}
			continue;
		}

		/* we need to work out where the output was meant to go */
		if (str_eq(argv[i], "-o")) {
			if (i == argc-1) {
				cc_log("Missing argument to %s", argv[i]);
				stats_update(STATS_ARGS);
				result = false;
				goto out;
			}
			output_obj = x_strdup(argv[i+1]);
			i++;
			continue;
		}

		/* alternate form of -o, with no space */
		if (str_startswith(argv[i], "-o")) {
			output_obj = x_strdup(&argv[i][2]);
			continue;
		}

		/* debugging is handled specially, so that we know if we
		   can strip line number info
		*/
		if (str_startswith(argv[i], "-g")) {
			args_add(stripped_args, argv[i]);
			if (conf->unify && !str_eq(argv[i], "-g0")) {
				cc_log("%s used; disabling unify mode", argv[i]);
				conf->unify = false;
			}
			if (str_eq(argv[i], "-g3")) {
				/*
				 * Fix for bug 7190 ("commandline macros (-D)
				 * have non-zero lineno when using -g3").
				 */
				cc_log("%s used; not compiling preprocessed code", argv[i]);
				conf->run_second_cpp = true;
			}
			continue;
		}

		/* These options require special handling, because they
		   behave differently with gcc -E, when the output
		   file is not specified. */
		if (str_eq(argv[i], "-MD") || str_eq(argv[i], "-MMD")) {
			generating_dependencies = true;
			args_add(dep_args, argv[i]);
			continue;
		}
		if (str_startswith(argv[i], "-MF")) {
			char *arg;
			dependency_filename_specified = true;
			free(output_dep);
			args_add(dep_args, argv[i]);
			if (strlen(argv[i]) == 3) {
				/* -MF arg */
				if (i >= argc - 1) {
					cc_log("Missing argument to %s", argv[i]);
					stats_update(STATS_ARGS);
					result = false;
					goto out;
				}
				arg = argv[i + 1];
				args_add(dep_args, argv[i + 1]);
				i++;
			} else {
				/* -MFarg */
				arg = &argv[i][3];
			}
			output_dep = make_relative_path(x_strdup(arg));
			continue;
		}
		if (str_startswith(argv[i], "-MQ") || str_startswith(argv[i], "-MT")) {
			args_add(dep_args, argv[i]);
			if (strlen(argv[i]) == 3) {
				/* -MQ arg or -MT arg */
				if (i >= argc - 1) {
					cc_log("Missing argument to %s", argv[i]);
					stats_update(STATS_ARGS);
					result = false;
					goto out;
				}
				args_add(dep_args, argv[i + 1]);
				i++;
				/*
				 * Yes, that's right. It's strange, but apparently, GCC behaves
				 * differently for -MT arg and -MTarg (and similar for -MQ): in the
				 * latter case, but not in the former, an implicit dependency for the
				 * object file is added to the dependency file.
				 */
				dependency_target_specified = true;
			}
			continue;
		}
		if (str_startswith(argv[i], "--sysroot=")) {
			char *relpath = make_relative_path(x_strdup(argv[i] + 10));
			char *option = format("--sysroot=%s", relpath);
			args_add(stripped_args, option);
			free(relpath);
			free(option);
			continue;
		}
		if (str_startswith(argv[i], "-Wp,")) {
			if (str_startswith(argv[i], "-Wp,-MD,") && !strchr(argv[i] + 8, ',')) {
				generating_dependencies = true;
				dependency_filename_specified = true;
				free(output_dep);
				output_dep = make_relative_path(x_strdup(argv[i] + 8));
				args_add(dep_args, argv[i]);
				continue;
			} else if (str_startswith(argv[i], "-Wp,-MMD,")
			           && !strchr(argv[i] + 9, ',')) {
				generating_dependencies = true;
				dependency_filename_specified = true;
				free(output_dep);
				output_dep = make_relative_path(x_strdup(argv[i] + 9));
				args_add(dep_args, argv[i]);
				continue;
			} else if (conf->direct_mode) {
				/*
				 * -Wp, can be used to pass too hard options to
				 * the preprocessor. Hence, disable direct
				 * mode.
				 */
				cc_log("Unsupported compiler option for direct mode: %s", argv[i]);
				conf->direct_mode = false;
			}
		}
		if (str_eq(argv[i], "-MP")) {
			args_add(dep_args, argv[i]);
			continue;
		}

		/* Input charset needs to be handled specially. */
		if (str_startswith(argv[i], "-finput-charset=")) {
			input_charset = argv[i];
			continue;
		}

		if (str_startswith(argv[i], "-fprofile-")) {
			const char* arg_profile_dir = strchr(argv[i], '=');
			char* arg = x_strdup(argv[i]);
			bool supported_profile_option = false;

			if (arg_profile_dir) {
				char* option = x_strndup(argv[i], arg_profile_dir - argv[i]);

				/* Convert to absolute path. */
				arg_profile_dir = x_realpath(arg_profile_dir + 1);

				/* We can get a better hit rate by using the real path here. */
				free(arg);
				arg = format("%s=%s", option, profile_dir);
				cc_log("Rewriting arg to %s", arg);
				free(option);
			}

			if (str_startswith(argv[i], "-fprofile-generate")
			    || str_eq(argv[i], "-fprofile-arcs")) {
				profile_generate = true;
				supported_profile_option = true;
			} else if (str_startswith(argv[i], "-fprofile-use")
			           || str_eq(argv[i], "-fbranch-probabilities")) {
				profile_use = true;
				supported_profile_option = true;
			} else if (str_eq(argv[i], "-fprofile-dir")) {
				supported_profile_option = true;
			}

			if (supported_profile_option) {
				args_add(stripped_args, arg);
				free(arg);

				/*
				 * If the profile directory has already been set, give up... Hard to
				 * know what the user means, and what the compiler will do.
				 */
				if (arg_profile_dir && profile_dir) {
					cc_log("Profile directory already set; giving up");
					result = false;
					goto out;
				} else if (arg_profile_dir) {
					cc_log("Setting profile directory to %s", profile_dir);
					profile_dir = x_strdup(arg_profile_dir);
				}
				continue;
			}
			cc_log("Unknown profile option: %s", argv[i]);
			free(arg);
		}

		/*
		 * Options taking an argument that that we may want to rewrite
		 * to relative paths to get better hit rate. A secondary effect
		 * is that paths in the standard error output produced by the
		 * compiler will be normalized.
		 */
		if (compopt_takes_path(argv[i])) {
			char *relpath;
			char *pchpath;
			if (i == argc-1) {
				cc_log("Missing argument to %s", argv[i]);
				stats_update(STATS_ARGS);
				result = false;
				goto out;
			}

			args_add(stripped_args, argv[i]);
			relpath = make_relative_path(x_strdup(argv[i+1]));
			args_add(stripped_args, relpath);

			/* Try to be smart about detecting precompiled headers */
			pchpath = format("%s.gch", argv[i+1]);
			if (stat(pchpath, &st) == 0) {
				cc_log("Detected use of precompiled header: %s", pchpath);
				found_pch = true;
			}

			free(pchpath);
			free(relpath);
			i++;
			continue;
		}

		/* Same as above but options with concatenated argument. */
		if (compopt_short(compopt_takes_path, argv[i])) {
			char *relpath;
			char *option;
			relpath = make_relative_path(x_strdup(argv[i] + 2));
			option = format("-%c%s", argv[i][1], relpath);
			args_add(stripped_args, option);
			free(relpath);
			free(option);
			continue;
		}

		/* options that take an argument */
		if (compopt_takes_arg(argv[i])) {
			if (i == argc-1) {
				cc_log("Missing argument to %s", argv[i]);
				stats_update(STATS_ARGS);
				result = false;
				goto out;
			}
			args_add(stripped_args, argv[i]);
			args_add(stripped_args, argv[i+1]);
			i++;
			continue;
		}

		/* other options */
		if (argv[i][0] == '-') {
			args_add(stripped_args, argv[i]);
			continue;
		}

		/* if an argument isn't a plain file then assume its
		   an option, not an input file. This allows us to
		   cope better with unusual compiler options */
		if (stat(argv[i], &st) != 0 || !S_ISREG(st.st_mode)) {
			cc_log("%s is not a regular file, not considering as input file",
			       argv[i]);
			args_add(stripped_args, argv[i]);
			continue;
		}

		if (input_file) {
			if (language_for_file(argv[i])) {
				cc_log("Multiple input files: %s and %s", input_file, argv[i]);
				stats_update(STATS_MULTIPLE);
			} else if (!found_c_opt) {
				cc_log("Called for link with %s", argv[i]);
				if (strstr(argv[i], "conftest.")) {
					stats_update(STATS_CONFTEST);
				} else {
					stats_update(STATS_LINK);
				}
			} else {
				cc_log("Unsupported source extension: %s", argv[i]);
				stats_update(STATS_SOURCELANG);
			}
			result = false;
			goto out;
		}

		/* Rewrite to relative to increase hit rate. */
		input_file = make_relative_path(x_strdup(argv[i]));
	}

	if (!input_file) {
		cc_log("No input file found");
		stats_update(STATS_NOINPUT);
		result = false;
		goto out;
	}

	if (found_pch || found_fpch_preprocess) {
		using_precompiled_header = true;
		if (!(conf->sloppiness & SLOPPY_TIME_MACROS)) {
			cc_log("You have to specify \"time_macros\" sloppiness when using"
			       " precompiled headers to get direct hits");
			cc_log("Disabling direct mode");
			stats_update(STATS_CANTUSEPCH);
			result = false;
			goto out;
		}
	}

	if (explicit_language && str_eq(explicit_language, "none")) {
		explicit_language = NULL;
	}
	file_language = language_for_file(input_file);
	if (explicit_language) {
		if (!language_is_supported(explicit_language)) {
			cc_log("Unsupported language: %s", explicit_language);
			stats_update(STATS_SOURCELANG);
			result = false;
			goto out;
		}
		actual_language = explicit_language;
	} else {
		actual_language = file_language;
	}

	output_is_precompiled_header =
		actual_language && strstr(actual_language, "-header") != NULL;

	if (!found_c_opt && !output_is_precompiled_header) {
		cc_log("No -c option found");
		/* I find that having a separate statistic for autoconf tests is useful,
		   as they are the dominant form of "called for link" in many cases */
		if (strstr(input_file, "conftest.")) {
			stats_update(STATS_CONFTEST);
		} else {
			stats_update(STATS_LINK);
		}
		result = false;
		goto out;
	}

	if (!actual_language) {
		cc_log("Unsupported source extension: %s", input_file);
		stats_update(STATS_SOURCELANG);
		result = false;
		goto out;
	}

	direct_i_file = language_is_preprocessed(actual_language);

	if (output_is_precompiled_header) {
		/* It doesn't work to create the .gch from preprocessed source. */
		cc_log("Creating precompiled header; not compiling preprocessed code");
		conf->run_second_cpp = true;
	}

	if (str_eq(conf->cpp_extension, "")) {
		const char *p_language = p_language_for_language(actual_language);
		free(conf->cpp_extension);
		conf->cpp_extension = x_strdup(extension_for_language(p_language) + 1);
	}

	/* don't try to second guess the compilers heuristics for stdout handling */
	if (output_obj && str_eq(output_obj, "-")) {
		stats_update(STATS_OUTSTDOUT);
		cc_log("Output file is -");
		result = false;
		goto out;
	}

	if (!output_obj) {
		if (output_is_precompiled_header) {
			output_obj = format("%s.gch", input_file);
		} else {
			char *p;
			output_obj = basename(input_file);
			p = strrchr(output_obj, '.');
			if (!p || !p[1]) {
				cc_log("Badly formed object filename");
				stats_update(STATS_ARGS);
				result = false;
				goto out;
			}
			p[1] = found_S_opt ? 's' : 'o';
			p[2] = 0;
		}
	}

	/* cope with -o /dev/null */
	if (!str_eq(output_obj,"/dev/null")
	    && stat(output_obj, &st) == 0
	    && !S_ISREG(st.st_mode)) {
		cc_log("Not a regular file: %s", output_obj);
		stats_update(STATS_DEVICE);
		result = false;
		goto out;
	}

	/*
	 * Some options shouldn't be passed to the real compiler when it compiles
	 * preprocessed code:
	 *
	 * -finput-charset=XXX (otherwise conversion happens twice)
	 * -x XXX (otherwise the wrong language is selected)
	 */
	*preprocessor_args = args_copy(stripped_args);
	if (input_charset) {
		args_add(*preprocessor_args, input_charset);
	}
	if (found_pch) {
		args_add(*preprocessor_args, "-fpch-preprocess");
	}
	if (explicit_language) {
		args_add(*preprocessor_args, "-x");
		args_add(*preprocessor_args, explicit_language);
	}

	/*
	 * Add flags for dependency generation only to the preprocessor command line.
	 */
	if (generating_dependencies) {
		if (!dependency_filename_specified) {
			char *default_depfile_name;
			char *base_name;

			base_name = remove_extension(output_obj);
			default_depfile_name = format("%s.d", base_name);
			free(base_name);
			args_add(dep_args, "-MF");
			args_add(dep_args, default_depfile_name);
			output_dep = make_relative_path(x_strdup(default_depfile_name));
		}

		if (!dependency_target_specified) {
			args_add(dep_args, "-MQ");
			args_add(dep_args, output_obj);
		}
	}

	if (conf->run_second_cpp) {
		*compiler_args = args_copy(*preprocessor_args);
	} else {
		*compiler_args = args_copy(stripped_args);
		if (explicit_language) {
			/*
			 * Workaround for a bug in Apple's patched distcc -- it doesn't properly
			 * reset the language specified with -x, so if -x is given, we have to
			 * specify the preprocessed language explicitly.
			 */
			args_add(*compiler_args, "-x");
			args_add(*compiler_args, p_language_for_language(explicit_language));
		}
	}

	if (found_c_opt) {
		args_add(*compiler_args, "-c");
	}

	/*
	 * Only pass dependency arguments to the preprocesor since Intel's C++
	 * compiler doesn't produce a correct .d file when compiling preprocessed
	 * source.
	 */
	args_extend(*preprocessor_args, dep_args);

out:
	args_free(stripped_args);
	args_free(dep_args);
	return result;
}

static void
create_initial_config_file(struct conf *conf, const char *path)
{
	unsigned max_files;
	uint64_t max_size;
	char *stats_dir;
	FILE *f;
	struct stat st;

	if (create_parent_dirs(path) != 0) {
		return;
	}

	stats_dir = format("%s/0", conf->cache_dir);
	if (stat(stats_dir, &st) == 0) {
		stats_get_obsolete_limits(stats_dir, &max_files, &max_size);
		/* STATS_MAXFILES and STATS_MAXSIZE was stored for each top directory. */
		max_files *= 16;
		max_size *= 16;
	} else {
		max_files = 0;
		max_size = conf->max_size;
	}
	free(stats_dir);

	f = fopen(path, "w");
	if (!f) {
		return;
	}
	if (max_files != 0) {
		fprintf(f, "max_files = %u\n", max_files);
		conf->max_files = max_files;
	}
	if (max_size != 0) {
		char *size = format_parsable_size_with_suffix(max_size);
		fprintf(f, "max_size = %s\n", size);
		free(size);
		conf->max_size = max_size;
	}
	fclose(f);
}

/*
 * Read config file(s), populate variables, create configuration file in cache
 * directory if missing, etc.
 */
static void
initialize(void)
{
	char *errmsg;
	char *p;
	struct stat st;
	bool should_create_initial_config = false;

	conf_free(conf);
	conf = conf_create();

	p = getenv("CCACHE_CONFIG_PATH");
	if (p) {
		primary_config_path = x_strdup(p);
	} else {
		secondary_config_path = format("%s/ccache.conf", TO_STRING(SYSCONFDIR));
		if (!conf_read(conf, secondary_config_path, &errmsg)) {
			if (stat(secondary_config_path, &st) == 0) {
				fatal("%s", errmsg);
			}
			/* Missing config file in SYSCONFDIR is OK. */
		}

		if ((p = getenv("CCACHE_DIR"))) {
			free(conf->cache_dir);
			conf->cache_dir = strdup(p);
		}

		primary_config_path = format("%s/ccache.conf", conf->cache_dir);
	}

	if (!conf_read(conf, primary_config_path, &errmsg)) {
		if (stat(primary_config_path, &st) == 0) {
			fatal("%s", errmsg);
		}
		should_create_initial_config = true;
	}

	if (!conf_update_from_environment(conf, &errmsg)) {
		fatal("%s", errmsg);
	}

	if (should_create_initial_config) {
		create_initial_config_file(conf, primary_config_path);
	}

	exitfn_init();
	exitfn_add_nullary(stats_flush);
	exitfn_add_nullary(clean_up_tmp_files);

	cc_log("=== CCACHE STARTED =========================================");

	if (conf->umask != UINT_MAX) {
		umask(conf->umask);
	}

	current_working_dir = get_cwd();
}

/* Reset the global state. Used by the test suite. */
void
cc_reset(void)
{
	conf_free(conf); conf = NULL;
	free(primary_config_path); primary_config_path = NULL;
	free(secondary_config_path); secondary_config_path = NULL;
	free(current_working_dir); current_working_dir = NULL;
<<<<<<< HEAD
=======
	free(profile_dir); profile_dir = NULL;
	free(cache_dir); cache_dir = NULL;
	cache_logfile = NULL;
	base_dir = NULL;
	args_free(orig_args); orig_args = NULL;
>>>>>>> 25ae8143
	free(input_file); input_file = NULL;
	free(output_obj); output_obj = NULL;
	free(output_dep); output_dep = NULL;
	free(cached_obj_hash); cached_obj_hash = NULL;
	free(cached_obj); cached_obj = NULL;
	free(cached_stderr); cached_stderr = NULL;
	free(cached_dep); cached_dep = NULL;
	free(manifest_path); manifest_path = NULL;
	time_of_compilation = 0;
	if (included_files) {
		hashtable_destroy(included_files, 1); included_files = NULL;
	}
	generating_dependencies = false;
	i_tmpfile = NULL;
	direct_i_file = false;
	free(cpp_stderr); cpp_stderr = NULL;
	free(stats_file); stats_file = NULL;
	output_is_precompiled_header = false;

	initialize();
}

/* Make a copy of stderr that will not be cached, so things like
   distcc can send networking errors to it. */
static void
setup_uncached_err(void)
{
	char *buf;
	int uncached_fd;

	uncached_fd = dup(2);
	if (uncached_fd == -1) {
		cc_log("dup(2) failed: %s", strerror(errno));
		failed();
	}

	/* leak a pointer to the environment */
	buf = format("UNCACHED_ERR_FD=%d", uncached_fd);

	if (putenv(buf) == -1) {
		cc_log("putenv failed: %s", strerror(errno));
		failed();
	}
}

static void
configuration_logger(const char *descr, const char *origin, void *context)
{
	(void)context;
	cc_bulklog("Config: (%s) %s", origin, descr);
}

/* the main ccache driver function */
static void
ccache(int argc, char *argv[])
{
	bool put_object_in_manifest = false;
	struct file_hash *object_hash;
	struct file_hash *object_hash_from_manifest = NULL;
	struct mdfour common_hash;
	struct mdfour direct_hash;
	struct mdfour cpp_hash;

	/* Arguments (except -E) to send to the preprocessor. */
	struct args *preprocessor_args;

	/* Arguments to send to the real compiler. */
	struct args *compiler_args;

	orig_args = args_init(argc, argv);

	initialize();
	find_compiler();

	if (!str_eq(conf->log_file, "")) {
		conf_print_items(conf, configuration_logger, NULL);
	}

	if (conf->disable) {
		cc_log("ccache is disabled");
		failed();
	}

	setup_uncached_err();

	cc_log_argv("Command line: ", argv);
	cc_log("Hostname: %s", get_hostname());
	cc_log("Working directory: %s", current_working_dir);

	if (conf->unify) {
		cc_log("Direct mode disabled because unify mode is enabled");
		conf->direct_mode = false;
	}

	if (!cc_process_args(orig_args, &preprocessor_args, &compiler_args)) {
		failed();
	}

	cc_log("Source file: %s", input_file);
	if (generating_dependencies) {
		cc_log("Dependency file: %s", output_dep);
	}
	cc_log("Object file: %s", output_obj);

	hash_start(&common_hash);
	calculate_common_hash(preprocessor_args, &common_hash);

	/* try to find the hash using the manifest */
	direct_hash = common_hash;
	if (conf->direct_mode) {
		cc_log("Trying direct lookup");
		object_hash = calculate_object_hash(preprocessor_args, &direct_hash, 1);
		if (object_hash) {
			update_cached_result_globals(object_hash);

			/*
			 * If we can return from cache at this point then do
			 * so.
			 */
			from_cache(FROMCACHE_DIRECT_MODE, 0);

			/*
			 * Wasn't able to return from cache at this point.
			 * However, the object was already found in manifest,
			 * so don't readd it later.
			 */
			put_object_in_manifest = false;

			object_hash_from_manifest = object_hash;
		} else {
			/* Add object to manifest later. */
			put_object_in_manifest = true;
		}
	}

	/*
	 * Find the hash using the preprocessed output. Also updates
	 * included_files.
	 */
	cpp_hash = common_hash;
	cc_log("Running preprocessor");
	object_hash = calculate_object_hash(preprocessor_args, &cpp_hash, 0);
	if (!object_hash) {
		fatal("internal error: object hash from cpp returned NULL");
	}
	update_cached_result_globals(object_hash);

	if (object_hash_from_manifest
	    && !file_hashes_equal(object_hash_from_manifest, object_hash)) {
		/*
		 * The hash from manifest differs from the hash of the
		 * preprocessor output. This could be because:
		 *
		 * - The preprocessor produces different output for the same
		 *   input (not likely).
		 * - There's a bug in ccache (maybe incorrect handling of
		 *   compiler arguments).
		 * - The user has used a different CCACHE_BASEDIR (most
		 *   likely).
		 *
		 * The best thing here would probably be to remove the hash
		 * entry from the manifest. For now, we use a simpler method:
		 * just remove the manifest file.
		 */
		cc_log("Hash from manifest doesn't match preprocessor output");
		cc_log("Likely reason: different CCACHE_BASEDIRs used");
		cc_log("Removing manifest as a safety measure");
		x_unlink(manifest_path);

		put_object_in_manifest = true;
	}

	/* if we can return from cache at this point then do */
	from_cache(FROMCACHE_CPP_MODE, put_object_in_manifest);

	if (conf->read_only) {
		cc_log("Read-only mode; running real compiler");
		failed();
	}

	/* add prefix from CCACHE_PREFIX */
	add_prefix(compiler_args);

	/* run real compiler, sending output to cache */
	to_cache(compiler_args);

	/* return from cache */
	from_cache(FROMCACHE_COMPILED_MODE, put_object_in_manifest);

	/* oh oh! */
	cc_log("Secondary from_cache failed");
	stats_update(STATS_ERROR);
	failed();
}

static void
configuration_printer(const char *descr, const char *origin, void *context)
{
	assert(context);
	fprintf(context, "(%s) %s\n", origin, descr);
}

/* the main program when not doing a compile */
static int
ccache_main_options(int argc, char *argv[])
{
	int c;
	char *errmsg;

	enum longopts {
		DUMP_MANIFEST
	};
	static const struct option options[] = {
		{"cleanup",       no_argument,       0, 'c'},
		{"clear",         no_argument,       0, 'C'},
		{"dump-manifest", required_argument, 0, DUMP_MANIFEST},
		{"help",          no_argument,       0, 'h'},
		{"max-files",     required_argument, 0, 'F'},
		{"max-size",      required_argument, 0, 'M'},
		{"set-option",    required_argument, 0, 'o'},
		{"print-config",  no_argument,       0, 'p'},
		{"show-stats",    no_argument,       0, 's'},
		{"version",       no_argument,       0, 'V'},
		{"zero-stats",    no_argument,       0, 'z'},
		{0, 0, 0, 0}
	};

	while ((c = getopt_long(argc, argv, "cChF:M:o:psVz", options, NULL)) != -1) {
		switch (c) {
		case DUMP_MANIFEST:
			manifest_dump(optarg, stdout);
			break;

		case 'c': /* --cleanup */
			initialize();
			cleanup_all(conf);
			printf("Cleaned cache\n");
			break;

		case 'C': /* --clear */
			initialize();
			wipe_all(conf);
			printf("Cleared cache\n");
			break;

		case 'h': /* --help */
			fputs(USAGE_TEXT, stdout);
			exit(0);

		case 'F': /* --max-files */
			{
				unsigned files;
				initialize();
				files = atoi(optarg);
				if (conf_set_value_in_file(primary_config_path, "max_files", optarg,
				                           &errmsg)) {
					if (files == 0) {
						printf("Unset cache file limit\n");
					} else {
						printf("Set cache file limit to %u\n", files);
					}
				} else {
					fatal("could not set cache file limit: %s", errmsg);
				}
			}
			break;

		case 'M': /* --max-size */
			{
				uint64_t size;
				initialize();
				if (!parse_size_with_suffix(optarg, &size)) {
					fatal("invalid size: %s", optarg);
				}
				if (conf_set_value_in_file(primary_config_path, "max_size", optarg,
				                           &errmsg)) {
					if (size == 0) {
						printf("Unset cache size limit\n");
					} else {
						char *s = format_human_readable_size(size);
						printf("Set cache size limit to %s\n", s);
						free(s);
					}
				} else {
					fatal("could not set cache size limit: %s", errmsg);
				}
			}
			break;

		case 'o': /* --set-option */
			{
				char *errmsg, *key, *value, *p;
				initialize();
				p = strchr(optarg, '=');
				if (!p) {
					fatal("missing equal sign in \"%s\"", optarg);
				}
				key = x_strndup(optarg, p - optarg);
				value = p + 1;
				if (!conf_set_value_in_file(primary_config_path, key, value, &errmsg)) {
					fatal("%s", errmsg);
				}
				free(key);
			}
			break;

		case 'p': /* --print-config */
			initialize();
			conf_print_items(conf, configuration_printer, stdout);
			break;

		case 's': /* --show-stats */
			initialize();
			stats_summary(conf);
			break;

		case 'V': /* --version */
			fprintf(stdout, VERSION_TEXT, CCACHE_VERSION);
			exit(0);

		case 'z': /* --zero-stats */
			initialize();
			stats_zero();
			printf("Statistics cleared\n");
			break;

		default:
			fputs(USAGE_TEXT, stderr);
			exit(1);
		}
	}

	return 0;
}

int
ccache_main(int argc, char *argv[])
{
<<<<<<< HEAD
=======
	char *p;
	char *program_name;

	exitfn_init();
	exitfn_add_nullary(stats_flush);
	exitfn_add_nullary(clean_up_tmp_files);

	/* check for logging early so cc_log messages start working ASAP */
	cache_logfile = getenv("CCACHE_LOGFILE");
	cc_log("=== CCACHE STARTED =========================================");

	/* the user might have set CCACHE_UMASK */
	p = getenv("CCACHE_UMASK");
	if (p) {
		mode_t mask;
		errno = 0;
		mask = strtol(p, NULL, 8);
		if (errno == 0) {
			umask(mask);
		}
	}

	current_working_dir = get_cwd();
	if (!current_working_dir) {
		cc_log("Could not determine current working directory");
		failed();
	}
	cache_dir = getenv("CCACHE_DIR");
	if (cache_dir) {
		cache_dir = x_strdup(cache_dir);
	} else {
		const char *home_directory = get_home_directory();
		if (home_directory) {
			cache_dir = format("%s/.ccache", home_directory);
		}
	}

>>>>>>> 25ae8143
	/* check if we are being invoked as "ccache" */
	char *program_name = basename(argv[0]);
	if (same_executable_name(program_name, MYNAME)) {
		if (argc < 2) {
			fputs(USAGE_TEXT, stderr);
			exit(1);
		}
		/* if the first argument isn't an option, then assume we are
		   being passed a compiler name and options */
		if (argv[1][0] == '-') {
			return ccache_main_options(argc, argv);
		}
	}
	free(program_name);

	ccache(argc, argv);
	return 1;
}<|MERGE_RESOLUTION|>--- conflicted
+++ resolved
@@ -680,24 +680,20 @@
 	} else {
 		tmp_unlink(tmp_stderr);
 	}
-<<<<<<< HEAD
-	if (move_uncompressed_file(tmp_obj, cached_obj, conf->compression) != 0) {
-=======
 
 	if (output_to_real_object_first) {
 		int ret;
-		if (getenv("CCACHE_HARDLINK") && !enable_compression) {
+		if (getenv("CCACHE_HARDLINK") && !conf->compression) {
 			ret = link(tmp_obj, cached_obj);
 		} else {
-			ret = copy_file(tmp_obj, cached_obj, enable_compression);
+			ret = copy_file(tmp_obj, cached_obj, conf->compression);
 		}
 		if (ret != 0) {
 			cc_log("Failed to copy/link %s to %s: %s", tmp_obj, cached_obj, strerror(errno));
 			stats_update(STATS_ERROR);
 			failed();
 		}
-	} else if (move_uncompressed_file(tmp_obj, cached_obj, enable_compression) != 0) {
->>>>>>> 25ae8143
+	} else if (move_uncompressed_file(tmp_obj, cached_obj, conf->compression) != 0) {
 		cc_log("Failed to move %s to %s: %s", tmp_obj, cached_obj, strerror(errno));
 		stats_update(STATS_ERROR);
 		failed();
@@ -2016,14 +2012,8 @@
 	free(primary_config_path); primary_config_path = NULL;
 	free(secondary_config_path); secondary_config_path = NULL;
 	free(current_working_dir); current_working_dir = NULL;
-<<<<<<< HEAD
-=======
 	free(profile_dir); profile_dir = NULL;
-	free(cache_dir); cache_dir = NULL;
-	cache_logfile = NULL;
-	base_dir = NULL;
 	args_free(orig_args); orig_args = NULL;
->>>>>>> 25ae8143
 	free(input_file); input_file = NULL;
 	free(output_obj); output_obj = NULL;
 	free(output_dep); output_dep = NULL;
@@ -2362,46 +2352,6 @@
 int
 ccache_main(int argc, char *argv[])
 {
-<<<<<<< HEAD
-=======
-	char *p;
-	char *program_name;
-
-	exitfn_init();
-	exitfn_add_nullary(stats_flush);
-	exitfn_add_nullary(clean_up_tmp_files);
-
-	/* check for logging early so cc_log messages start working ASAP */
-	cache_logfile = getenv("CCACHE_LOGFILE");
-	cc_log("=== CCACHE STARTED =========================================");
-
-	/* the user might have set CCACHE_UMASK */
-	p = getenv("CCACHE_UMASK");
-	if (p) {
-		mode_t mask;
-		errno = 0;
-		mask = strtol(p, NULL, 8);
-		if (errno == 0) {
-			umask(mask);
-		}
-	}
-
-	current_working_dir = get_cwd();
-	if (!current_working_dir) {
-		cc_log("Could not determine current working directory");
-		failed();
-	}
-	cache_dir = getenv("CCACHE_DIR");
-	if (cache_dir) {
-		cache_dir = x_strdup(cache_dir);
-	} else {
-		const char *home_directory = get_home_directory();
-		if (home_directory) {
-			cache_dir = format("%s/.ccache", home_directory);
-		}
-	}
-
->>>>>>> 25ae8143
 	/* check if we are being invoked as "ccache" */
 	char *program_name = basename(argv[0]);
 	if (same_executable_name(program_name, MYNAME)) {
